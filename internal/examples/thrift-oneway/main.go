--- conflicted
+++ resolved
@@ -81,13 +81,9 @@
 	// Make outbound call every 500ms
 	for {
 		time.Sleep(time.Second / 2)
-<<<<<<< HEAD
-		client.Sink(context.Background(), &sink.SinkRequest{Message: "hello!"})
-=======
-		if _, err := client.Sink(context.Background(), nil, &sink.SinkRequest{Message: "hello!"}); err != nil {
+		if _, err := client.Sink(context.Background(), &sink.SinkRequest{Message: "hello!"}); err != nil {
 			log.Print(err)
 		}
->>>>>>> 8efd2304
 	}
 }
 
